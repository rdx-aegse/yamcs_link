# -*- coding: utf-8 -*-

"""
Module: yamcs_userlib.py

Description: Provides classes and decorators for defining telemetry and telecommands
within the YAMCS framework. Simplifies the creation and management of telemetry
and telecommand definitions using Python annotations, abstracting the underlying
data serialization and deserialization.

Author: gmarchetx

Created on: Thu Feb 13 16:46:35 2025

"""

### Imports ###################################################################################################

from typing import NewType, List, Any, Dict, Union
from enum import Enum
from collections import defaultdict
from .utils import SerDer

### Public class definitions ###################################################################################

class EventSeverity(Enum):
    INFO = 0
    WATCH = 1
    WARNING = 2
    DISTRESS = 3
    CRITICAL = 4
    SEVERE = 5

class YAMCSObject:
    """
    Base class for any object that will declare telemetry and telecommands.
    Necessary to name all TM and TC
    """
    def __init__(self, name):
        """
        Initializes a YAMCSObject with a name.

        Args:
            name (str): The name of the YAMCS object. Only use letters, numbers and underscores
        """
        # TODO: enforce allowed characters
        self.yamcs_name = name
        
    def on_disconnect(self):
        '''
        Called when YAMCS is disconnected, meant for the yamcs object to get back to a safe state upon disconnection.
        '''
        pass

class YAMCSContainer(YAMCSObject):
    """
    Container for YAMCS objects (telemetry, telecommands).
    Can be used as an intermediate container to automatically name TM and TC in a hierarchical way, 
    to comply with the user's hierarchical design, 
    or to provide the interfaces to compile all TM/TC/Enum definitions, generate TM packets, and process TC byte streams
    """
    
    #Default representation type for enums, uses the type string convention in utils.SerDer
    ENUM_REPR_TYPE = 'U8'
    
    def __init__(self, name: str):
        """
        Initializes a YAMCSContainer with a name.

        Args:
            name (str): See YAMCSObject.__init__
        """
        super().__init__(name)
        self.parent = None
        self.children = []
        self.telemetry = {} #See _register_telemetry for schema
        self.commands = [] #See _register_command for schema

    def register_yamcs_child(self, child: YAMCSObject):
        """
        Registers a YAMCS object as a child of this container. Can be another container. 

        Args:
            child (YAMCSObject): The child YAMCS object.
        """
        child.parent = self #to send events up the chain
        self.children.append(child)

    def update_index(self):
        """
        Updates the internal telemetry and telecommand index which will be used when
        listing the tm/tc definitions, generating tm packets, and procecssing commands
        """
        self.telemetry = defaultdict(list)
        self.commands = []
        self._build_index(self, "") #Not a typo, build index starts with this YAMCSContainer as root

    def _build_index(self, obj: YAMCSObject, prefix: str):
        """
        Recursively builds the index of telemetry and telecommands. See update_index for reason
        
        Args:
            obj: YAMCSObject to analyse
            prefix: string which will be prepended to the full name of tm and tc, representing all parents
        """
        if isinstance(obj, YAMCSContainer):
            #If analysing a container, dive into it by recursion, adding to the full hierarchical name
            for child in obj.children:
                self._build_index(child, prefix + obj.yamcs_name + "-")
        else:
            #Find methods in the analysed object which are tagged with a telemetry or telecommand decorator 
            #and call the appropriate registration function
            registration_methods = {
                '_is_yamcs_TM': self._register_telemetry,
                '_is_yamcs_TC': self._register_command
            }
            for method_name in dir(obj):
                bound_method = getattr(obj, method_name)
                for attribute, registration_function in registration_methods.items():
                    if hasattr(bound_method, attribute):
                        fullname = prefix + obj.yamcs_name + "-" + method_name
                        registration_function(bound_method, fullname)

    def _register_telemetry(self, bound_method, fullname: str):
        """
        Retrieve the data left by a telemetry decorator in a bound method object
        and append the index entry to the self.telemetry dict

        Parameters
        ----------
        bound_method: bound method of the telemetry (obj.method)
        fullname : full name (including hierarchical trace) of telemetry parameter as seen in YAMCS

        Raises
        ------
        ValueError: duplicate telemetry full name
        """
        period = bound_method._refresh_period
        serder = SerDer([
            {
                'name': fullname, 
                #the serder is used to generate tm packets, it only uses basic types so replace the enum type with a basic type if applicable
                'type': self._get_potential_enum_repr_type(bound_method._yamcs_return_type)
            }
        ])

        # Check for duplicate telemetry names
        for tm in self.telemetry[period]:
            if tm['fullname'] == fullname:
                raise ValueError(f"Duplicate telemetry name: {fullname}")

        self.telemetry[period].append({
            'fullname': fullname,
            'bndmethod': bound_method,
            'serder': serder
        })

    def _register_command(self, bound_method, fullname: str):
        """
        Retrieve the data left by a telecommand decorator in a bound method object
        and append the index entry to the self.commands list

        Parameters
        ----------
        bound_method: bound method of the telemetry (obj.method)
        fullname : full name (including hierarchical trace) of telemetry parameter as seen in YAMCS

        Raises
        ------
        ValueError: duplicate telecommand full name
        """
        args = bound_method._yamcs_args
        fields = [
            {
                'name': arg_name, 
                #the serder is used to generate tm packets, it only uses basic types so replace the enum type with a basic type if applicable
                'type': self._get_potential_enum_repr_type(arg_info['type'])
            } for arg_name, arg_info in args.items()
        ]
        serder = SerDer(fields)

        # Check for duplicate command names
        for cmd in self.commands:
            if cmd['fullname'] == fullname:
                raise ValueError(f"Duplicate command name: {fullname}")

        self.commands.append({
            'fullname': fullname,
            'bndmethod': bound_method,
            'serder': serder
        })
        
    def _get_potential_enum_repr_type(self, typ: str) -> str:
        """
        Unveil the representation type of an enum when applicable
        Any non-basic type will be interpreted as an enum
        
        Args:
            type: either part of SerDer.PACK_FORMATS o
            
        Return:
            new type str
        """
        #Assumes typ can only be an enum if it's not in PACK_FORMATS which is not ideal.
        #Enum may not be declared at this point in the current implementation, and in the current implementation self.get_enums() cannot be used yet
        return typ if typ in SerDer.PACK_FORMATS else self.ENUM_REPR_TYPE 
    
    def _cast_potential_enum_val(self, value: Union[int, float, Enum]) -> Union[int, float]:
        """
        Casts a value to its underlying representation if it is an enum.
        
        Args: 
            value: int, float, or of a type inheriting from Enum
            
        Return:
            new value
        """
        return value.value if isinstance(value, Enum) else value

    def get_enums(self) -> Dict[str, Dict[str, int]]:
        """
        Gets all enums used in telemetry and telecommands as dictionaries.
        
        Return:
            {enum name: {string_repr: value}}
        """
        enums = {}
        #Flattens the lists of TM across all periods to process them with the TC
        for tmtc in self.commands + sum(self.telemetry.values(), []): 
            enums.update(tmtc['bndmethod']._yamcs_enums)
        return enums

    def get_tm_def(self) -> Dict[float, List[Dict[str, Any]]]:
        """
        Get the definition of the compiled list of telemetry, with the aim to generate a YAMCS mission database from it
        
        Return:
            {period: [{'name':_, 'type':_}]}
        """
        tm_def = {}
        for period, tm_list in self.telemetry.items():
            tm_def[period] = [{'name': tm['fullname'], 'type': tm['bndmethod']._yamcs_return_type} for tm in tm_list]
        return tm_def
    
    def get_tm_values(self, period) -> List[int]:
        """
        Compile the values of all telemetry that was registered at the specified period interval into a single byte stream
        
        Args:
            period: targeted period in milliseconds
        
        Return:
            list of byte values
        """
        values = []
        for tm in self.telemetry[period]:
            serialized = tm['serder'].serialise([
                #SerDer will expect the enum represetnation type, so it is necessary to cast enums to that representation type
                self._cast_potential_enum_val(tm['bndmethod']())
            ])
            values.extend(serialized)
        return values
    
    def get_tm_periods(self) -> List[float]:
        """
        Get the list of different period intervals all the telemetry fall into after registration
        
        return
            list of float (milliseconds)
        """
        return self.telemetry.keys()

    def get_tc_def(self) -> List[Dict[str, Any]]:
        """
        Get the definition of the compiled list of telecommands, with the aim to generate a YAMCS mission database from it
        
        Return:
            [{'name': _, 'args': {'name': _, 'type': _, 'min':_, 'max':_}}]
        """
        tc_def = {}
        for i, cmd in enumerate(self.commands):
            tc_def[i] = {'name': cmd['fullname'], 'args': cmd['bndmethod']._yamcs_args}
        return tc_def

    def call_tc(self, opcode: int, arg_data: bytes) -> Any:
        """
        Call the method tagged as a telecommand which has been requested by its opcode ,
        using the passed arguments data as a byte stream
        
        Args:
            opcode: index of the command to be called in self.commands
            arg_data: bytes representing arguments to be deserialised and used when calling the method
            
        Return:
            return value of the targeted method (TODO: may be too much to allow any return type)
        """
        cmd = self.commands[opcode]
        # The deserialized data needs to be passed as keyword arguments
        deserialized_args = cmd['serder'].deserialise(arg_data, exact_length=True)
        return cmd['bndmethod'](**deserialized_args)
    
    def send_event(self, severity : EventSeverity, source: str, message : str):
        '''
        Send an event, either up the chain, or to YAMCS if at the top of the chain (is overriden by subclass YAMCS_link).
        Called by the @event decorator when a tagged method is called. 
        
        Args:
            severity: severity of the event picked among the values of EventSeverity that match the YAMCS severity definitions
            source: full path of the source object in the YAMCSContainers/YAMCSObjects hierarchy
            message: the message of the event (pre-formatted), as obtained from the methods tagged by @event decorators
        '''
        if(self.parent is not None):
            self.parent.send_event(severity, source, message)
        else:
            raise NotImplementedError("The root YAMCSContainer has to override send_event for events to be sent to YAMCS")
    
### Decorators and decorator helpers ########################################################################

def _extract_enums(typeList: List[Any]) -> Dict[str, Dict[str, Any]]:
    """
    Return all enums in a list of types as a dictionary {name: {string_repr: value}}
    
    Return:
        enums dict
    """
    enums = {}
    for arg_type in typeList:
        if isinstance(arg_type, type) and issubclass(arg_type, Enum):
            enums[arg_type.__name__] = {member.name: member.value for member in arg_type}
    return enums

# Decorator for TM
def telemetry(period=1000):
    """
    Decorator to tag a YAMCSObject method as YAMCS telemetry.
<<<<<<< HEAD
    Usage: @telemetry() or @telemetry(1000) or @telemetry(period=1000) AND you must use type hints with the predefined types below
=======
    Usage: @telemetry() or @telemetry(1) or @telemetry(period=1) AND you must use type hints with the predefined types below. Return the telemetry value.
>>>>>>> 4ee681ba
    
    Args:
        period: interval at which the telemetry will be declared to be acquired, in milliseconds (optional)
        
    Return:
        decorated method
    """
    def decorator(func):
        #Tag the function as telemetry
        func._is_yamcs_TM = True
        
        #Store information that a YAMCSContainer will eventually compile
        func._refresh_period = period
        return_type = func.__annotations__.get('return')
        if return_type is None:
            raise ValueError(f"Telemetry function {func.__name__} must have a return type annotation")
        func._yamcs_return_type = return_type.__name__  # Store the name of the return type
        func._yamcs_enums = _extract_enums([return_type])
        return func
    
    return decorator

# Decorator for TC
def telecommand(**kwargs):
    """
    Decorator to tag a YAMCSObject method as YAMCS telecommand
    Usage: 
        you must use type hints with the predefined types below
        AND
            @telecommand()
            OR
            @telecommand(nameOfArg=[minAllowed, maxAllowed]) where minAllowed or maxAllowed can be None to indicate no bound  
        
    Return:
        decorated method
    """
    def decorator(func):
        # Tag the function as telecommand
        func._is_yamcs_TC = True
        
        # Get the function's arguments
        func_args = func.__annotations__.keys()
        
        # Check if all kwargs match function arguments
        for arg in kwargs:
            if arg not in func_args:
                raise KeyError(f"Decorator argument '{arg}' does not match any function argument")
        
        # Store information that a YAMCSContainer will eventually compile
        func._yamcs_args = {}
        for k, v in func.__annotations__.items():
            if k != 'return':
                func._yamcs_args[k] = {
                    'type': v.__name__,
                    #For ranges, get them from the arguments of the decorator or None if there is no matching keyword argument there
                    'min': kwargs.get(k, [None, None])[0],
                    'max': kwargs.get(k, [None, None])[1]
                }
        
        func._yamcs_enums = _extract_enums(func.__annotations__.values())
        return func

    return decorator

#decorator for events
def event(severity: EventSeverity):
    '''
    Decorator to tag a YAMCSObject method as a YAMCS event
    Usage: @event(EventSeverity.<VALUE>), then return the f-string of the message formatted with the method's arguments
    
    Args:
        severity of the event
    '''
    # Decorator factory: Creates a decorator with specified severity
    def decorator(func):
        # Actual decorator: replaces the function with the wrapper
        def wrapper(self, *args, **kwargs):
            #Gets the message and sends the event applying the specified severity
            message = func(self, *args, **kwargs)
            self.parent.send_event(severity, self.yamcs_name, message)
            return message
        return wrapper
    return decorator

### Type definitions for type hints of decorated methods #################################################

# Predefined Types to be used in the type hints of any method decorated with @telemetry or @telecommand
#The type strings match those in SerDer.PACK_FORMATS, and map those to native python types
#Reason: control the lengths of serialisations while the native types have variable storage type
U8 = NewType('U8', int)
U16 = NewType('U16', int)
U32 = NewType('U32', int)
I8 = NewType('I8', int)
I16 = NewType('I16', int)
I32 = NewType('I32', int)
F32 = NewType('F32', float)
F64 = NewType('F64', float)

### Unit testing and usage #################################################################################

if __name__ == '__main__':
    # Example usage
    class MyEnum(Enum):
        VALUE1 = 1
        VALUE2 = 2

    class MyEnum2(Enum):
        VALUE3 = 3
        VALUE4 = 4

    class MyComponent(YAMCSObject):
        def __init__(self, name):
            YAMCSObject.__init__(self, name)

        @telemetry(1)
        def my_telemetry1(self) -> MyEnum:
            return MyEnum.VALUE1

        @telemetry(2)
        def my_telemetry2(self) -> MyEnum:
            return MyEnum.VALUE2

        @telecommand
        def my_command(self, arg1: U16, arg2: F32, arg3: MyEnum2) -> None:
            print(f'MyComponent.my_command was invoked on {self.name} with args {arg1}, {arg2}, {arg3}')

    class AnotherComponent(YAMCSObject):
        def __init__(self, name):
            YAMCSObject.__init__(self, name)

        @telemetry(1)
        def my_telemetry1(self) -> U32:
            return 42

        @telemetry(3)
        def my_telemetry2(self) -> U32:
            return 42

    root = YAMCSContainer("")
    container = YAMCSContainer("container")
    component1 = MyComponent("component1")
    component2 = AnotherComponent("component2")
    component1b = MyComponent("component1b")

    root.register_yamcs_child(container)
    container.register_yamcs_child(component1)
    container.register_yamcs_child(component2)
    container.register_yamcs_child(component1b)

    root.update_index()

    # Demonstrate get_tm_def
    print("===Telemetry Definitions===")
    tm_def = root.get_tm_def()
    for period, tm_list in tm_def.items():
        print(f"Period: {period}")
        for tm in tm_list:
            print(f"  Name: {tm['name']}, Type: {tm['type']}")

    # Demonstrate get_tm_values
    print("\n===Telemetry Values===")
    for period in root.get_tm_periods():
        print(f"For period: {period}s, packet = {root.get_tm_values(period)}")  # Print the byte representation

    # Demonstrate get_tc_def
    print("\n===Telecommand Definitions===")
    tc_def = root.get_tc_def()
    for opcode, tc in tc_def.items():
        print(f"Opcode: {opcode}, Name: {tc['name']}, Args: {tc['args']}")

    # Demonstrate call_tc
    print("\n===Calling Telecommand===")
    # Find the opcode for 'EGSE-container-component1-my_command'
    target_command_name = 'EGSE-container-component1-my_command'
    target_opcode = None
    for opcode, tc in root.get_tc_def().items():
        if tc['name'] == target_command_name:
            target_opcode = opcode
            break

    if target_opcode is not None:
        # Arguments for the telecommand (must match the definition)
        arg1 = U16(1234)
        arg2 = F32(12.34)
        arg3 = MyEnum2.VALUE3

        # Construct the argument data as a byte stream (matching the SerDer format)
        # Note: The order must match the order in the telecommand definition
        tc = root.commands[target_opcode]  # Get the command definition
        # Pack arguments into a byte stream using SerDer
        arg_values = [arg1, arg2, arg3.value]  # Correct order and enum value
        arg_data = tc['serder'].serialise(arg_values)

        # Call the telecommand
        try:
            result = root.call_tc(target_opcode, arg_data)
            print(f"Telecommand '{target_command_name}' executed successfully.")
        except Exception as e:
            print(f"Error calling telecommand: {e}")
    else:
        print(f"Telecommand '{target_command_name}' not found.")

    print('\n===Enums:')
    for name, valuesMap in root.get_enums().items():
        print(f'---{name}: {valuesMap}')<|MERGE_RESOLUTION|>--- conflicted
+++ resolved
@@ -333,11 +333,7 @@
 def telemetry(period=1000):
     """
     Decorator to tag a YAMCSObject method as YAMCS telemetry.
-<<<<<<< HEAD
     Usage: @telemetry() or @telemetry(1000) or @telemetry(period=1000) AND you must use type hints with the predefined types below
-=======
-    Usage: @telemetry() or @telemetry(1) or @telemetry(period=1) AND you must use type hints with the predefined types below. Return the telemetry value.
->>>>>>> 4ee681ba
     
     Args:
         period: interval at which the telemetry will be declared to be acquired, in milliseconds (optional)
